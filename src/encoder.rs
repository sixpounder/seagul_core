--- conflicted
+++ resolved
@@ -3,11 +3,7 @@
 use bitvec::{prelude::*, view::AsBits};
 use image::{DynamicImage, EncodableLayout, GenericImageView, Pixel};
 
-<<<<<<< HEAD
-use crate::prelude::{ImageFormat, ImagePosition, ImageRules, Rgb, RgbChannel};
-=======
 use crate::prelude::{CompressionType, FilterType, ImageFormat, ImagePosition, ImageRules, Rgb, RgbChannel};
->>>>>>> 08b5f355
 
 /// Describes a color change for a pixel at coordinates `(.0, .1)` from color `.2` to color `.3`
 #[derive(Debug)]
@@ -290,16 +286,9 @@
                                     .get_mut::<usize>(encoding_channel)
                                     .unwrap()
                                     .view_bits_mut::<Lsb0>();
-<<<<<<< HEAD
-                                for i in 0..self.lsb_c {
-                                    bits_to_modify.set(i, bits_to_encode_slice[i]);
-                                }
-
-=======
 
                                 put_bits(bits_to_encode_slice, bits_to_modify, &self.lsb_c);
     
->>>>>>> 08b5f355
                                 color_change.3 = pixel_to_modify.2.clone().into();
                                 current_byte_map.affected_points.push(color_change);
                                 current_byte_iter_count += self.lsb_c;
@@ -440,8 +429,6 @@
     bits
 }
 
-<<<<<<< HEAD
-=======
 #[allow(dead_code)]
 fn eprint_color_changes(byte_map: &ByteEncodeMap, steps: usize) {
     eprint!(
@@ -455,7 +442,6 @@
     eprintln!("\n\n");
 }
 
->>>>>>> 08b5f355
 #[cfg(test)]
 mod tests {
     fn ensure_out_dir() -> std::io::Result<()> {
